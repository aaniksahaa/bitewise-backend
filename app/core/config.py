import os
from typing import List

from dotenv import load_dotenv
from pydantic_settings import BaseSettings, SettingsConfigDict
from dotenv import load_dotenv

load_dotenv()

class Settings(BaseSettings):
    """Application settings."""

    # Application
    PROJECT_NAME: str = "Bitewise API"
    PROJECT_DESCRIPTION: str = "Backend API for Bitewise"
    VERSION: str = "0.1.0"
    API_V1_PREFIX: str = "/api/v1"
    
    # Security
    SECRET_KEY: str = os.getenv("SECRET_KEY", "dev_secret_key")
    ACCESS_TOKEN_EXPIRE_MINUTES: int = 60  # 1 hour
    REFRESH_TOKEN_EXPIRE_DAYS: int = 30  # 30 days
    JWT_ALGORITHM: str = "HS256"
    
    # Email (Resend)
    RESEND_API_KEY: str = os.getenv("RESEND_API_KEY", "")
    EMAIL_FROM: str = os.getenv("EMAIL_FROM", "noreply@bitewise.io")
    EMAIL_FROM_NAME: str = os.getenv("EMAIL_FROM_NAME", "BiteWise")
    
    # Google OAuth
    GOOGLE_CLIENT_ID: str = os.getenv("GOOGLE_CLIENT_ID", "")
    GOOGLE_CLIENT_SECRET: str = os.getenv("GOOGLE_CLIENT_SECRET", "")
    GOOGLE_CALLBACK_URL: str = os.getenv("GOOGLE_CALLBACK_URL", "http://localhost:8000/api/v1/auth/google/callback")
    
    # OpenAI API
    OPENAI_API_KEY: str = os.getenv("OPENAI_API_KEY", "")
    
<<<<<<< HEAD
    # Supabase (for file storage)
    SUPABASE_URL: str = os.getenv("SUPABASE_URL", "")
    SUPABASE_KEY: str = os.getenv("SUPABASE_KEY", "")
    SUPABASE_BUCKET_NAME: str = os.getenv("SUPABASE_BUCKET_NAME", "chat-images")
    
    # File upload settings
    MAX_FILE_SIZE_MB: int = int(os.getenv("MAX_FILE_SIZE_MB", "10"))
    
    # YouTube API
    YOUTUBE_V3_API_KEY: str = os.getenv("YOUTUBE_V3_API_KEY", "")
=======
    # YouTube API
    YOUTUBE_V3_API_KEY: str = os.getenv("YOUTUBE_V3_API_KEY", "")
    
    # Supabase
    SUPABASE_URL: str = os.getenv("SUPABASE_URL", "")
    SUPABASE_KEY: str = os.getenv("SUPABASE_KEY", "")  # This should be the service_role key for server-side operations
    SUPABASE_BUCKET_NAME: str = os.getenv("SUPABASE_BUCKET_NAME", "chat-images")
    
    # File Upload
    MAX_FILE_SIZE_MB: int = int(os.getenv("MAX_FILE_SIZE_MB", "10"))  # 10MB default
    ALLOWED_IMAGE_TYPES: List[str] = ["image/jpeg", "image/png", "image/gif", "image/webp"]
>>>>>>> 5304588c
    
    # CORS
    CORS_ORIGINS: List[str] = ["http://localhost", "http://localhost:3000", "https://bitewise-delta.vercel.app"]
    
    # Database
    ENVIRONMENT: str = os.getenv("ENVIRONMENT", "development")
    LOCAL_DATABASE_URL: str = os.getenv("LOCAL_DATABASE_URL", "postgresql://bitewise:your_password@localhost:5432/bitewise_dev")
    DATABASE_URL: str = os.getenv("DATABASE_URL", "")
    
    model_config = SettingsConfigDict(
        env_file=".env",
        env_file_encoding="utf-8",
        case_sensitive=True,
    )

settings = Settings() <|MERGE_RESOLUTION|>--- conflicted
+++ resolved
@@ -35,18 +35,6 @@
     # OpenAI API
     OPENAI_API_KEY: str = os.getenv("OPENAI_API_KEY", "")
     
-<<<<<<< HEAD
-    # Supabase (for file storage)
-    SUPABASE_URL: str = os.getenv("SUPABASE_URL", "")
-    SUPABASE_KEY: str = os.getenv("SUPABASE_KEY", "")
-    SUPABASE_BUCKET_NAME: str = os.getenv("SUPABASE_BUCKET_NAME", "chat-images")
-    
-    # File upload settings
-    MAX_FILE_SIZE_MB: int = int(os.getenv("MAX_FILE_SIZE_MB", "10"))
-    
-    # YouTube API
-    YOUTUBE_V3_API_KEY: str = os.getenv("YOUTUBE_V3_API_KEY", "")
-=======
     # YouTube API
     YOUTUBE_V3_API_KEY: str = os.getenv("YOUTUBE_V3_API_KEY", "")
     
@@ -58,7 +46,17 @@
     # File Upload
     MAX_FILE_SIZE_MB: int = int(os.getenv("MAX_FILE_SIZE_MB", "10"))  # 10MB default
     ALLOWED_IMAGE_TYPES: List[str] = ["image/jpeg", "image/png", "image/gif", "image/webp"]
->>>>>>> 5304588c
+    
+    # Supabase (for file storage)
+    SUPABASE_URL: str = os.getenv("SUPABASE_URL", "")
+    SUPABASE_KEY: str = os.getenv("SUPABASE_KEY", "")
+    SUPABASE_BUCKET_NAME: str = os.getenv("SUPABASE_BUCKET_NAME", "chat-images")
+    
+    # File upload settings
+    MAX_FILE_SIZE_MB: int = int(os.getenv("MAX_FILE_SIZE_MB", "10"))
+    
+    # YouTube API
+    YOUTUBE_V3_API_KEY: str = os.getenv("YOUTUBE_V3_API_KEY", "")
     
     # CORS
     CORS_ORIGINS: List[str] = ["http://localhost", "http://localhost:3000", "https://bitewise-delta.vercel.app"]
